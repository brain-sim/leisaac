import torch
import numpy as np
from typing import Any

import isaaclab.envs.mdp as mdp

from leisaac.assets.robots.lerobot import SO101_FOLLOWER_USD_JOINT_LIMLITS


def init_action_cfg(action_cfg, device):
    if device in ['so101leader']:
        action_cfg.arm_action = mdp.JointPositionActionCfg(
            asset_name="robot",
            joint_names=["shoulder_pan", "shoulder_lift", "elbow_flex", "wrist_flex", "wrist_roll"],
            scale=1.0,
        )
        action_cfg.gripper_action = mdp.JointPositionActionCfg(
            asset_name="robot",
            joint_names=["gripper"],
            scale=1.0,
        )
    elif device in ['keyboard']:
        if hasattr(action_cfg, 'left_arm_action') and hasattr(action_cfg, 'right_arm_action'):
            action_cfg.left_arm_action = mdp.DifferentialInverseKinematicsActionCfg(
                asset_name="left_arm",
                joint_names=["shoulder_pan", "shoulder_lift", "elbow_flex", "wrist_flex", "wrist_roll"],
                body_name="gripper",
                controller=mdp.DifferentialIKControllerCfg(command_type="pose", ik_method="dls", use_relative_mode=True),
            )
            action_cfg.left_gripper_action = mdp.RelativeJointPositionActionCfg(
                asset_name="left_arm",
                joint_names=["gripper"],
                scale=0.7,
            )
            action_cfg.right_arm_action = mdp.DifferentialInverseKinematicsActionCfg(
                asset_name="right_arm",
                joint_names=["shoulder_pan", "shoulder_lift", "elbow_flex", "wrist_flex", "wrist_roll"],
                body_name="gripper",
                controller=mdp.DifferentialIKControllerCfg(command_type="pose", ik_method="dls", use_relative_mode=True),
            )
            action_cfg.right_gripper_action = mdp.RelativeJointPositionActionCfg(
                asset_name="right_arm",
                joint_names=["gripper"],
                scale=0.7,
            )
        else:
            action_cfg.arm_action = mdp.DifferentialInverseKinematicsActionCfg(
                asset_name="robot",
                joint_names=["shoulder_pan", "shoulder_lift", "elbow_flex", "wrist_flex", "wrist_roll"],
                body_name="gripper",
                controller=mdp.DifferentialIKControllerCfg(command_type="pose", ik_method="dls", use_relative_mode=True),
            )
            action_cfg.gripper_action = mdp.RelativeJointPositionActionCfg(
                asset_name="robot",
                joint_names=["gripper"],
                scale=0.7,
            )
    elif device in ['bi-so101leader']:
        action_cfg.left_arm_action = mdp.JointPositionActionCfg(
            asset_name="left_arm",
            joint_names=["shoulder_pan", "shoulder_lift", "elbow_flex", "wrist_flex", "wrist_roll"],
            scale=1.0,
        )
        action_cfg.left_gripper_action = mdp.JointPositionActionCfg(
            asset_name="left_arm",
            joint_names=["gripper"],
            scale=1.0,
        )
        action_cfg.right_arm_action = mdp.JointPositionActionCfg(
            asset_name="right_arm",
            joint_names=["shoulder_pan", "shoulder_lift", "elbow_flex", "wrist_flex", "wrist_roll"],
            scale=1.0,
        )
        action_cfg.right_gripper_action = mdp.JointPositionActionCfg(
            asset_name="right_arm",
            joint_names=["gripper"],
            scale=1.0,
        )
    elif device in ['mimic_so101leader']:
        action_cfg.arm_action = mdp.DifferentialInverseKinematicsActionCfg(
            asset_name="robot",
            joint_names=["shoulder_pan", "shoulder_lift", "elbow_flex", "wrist_flex", "wrist_roll"],
            body_name="gripper",
            controller=mdp.DifferentialIKControllerCfg(command_type="pose", ik_method="dls", use_relative_mode=False),
        )
        action_cfg.gripper_action = mdp.JointPositionActionCfg(
            asset_name="robot",
            joint_names=["gripper"],
            scale=1.0,
        )
    elif device in ['mimic_keyboard']:
<<<<<<< HEAD
        action_cfg.arm_action = mdp.DifferentialInverseKinematicsActionCfg(
            asset_name="robot",
            joint_names=["shoulder_pan", "shoulder_lift", "elbow_flex", "wrist_flex", "wrist_roll"],
            body_name="gripper",
            controller=mdp.DifferentialIKControllerCfg(command_type="pose", ik_method="dls", use_relative_mode=False),
        )
        action_cfg.gripper_action = mdp.RelativeJointPositionActionCfg(
            asset_name="robot",
            joint_names=["gripper"],
            scale=0.7,
        )
    elif device in ['xlerobot', 'xlerobot_keyboard']:
        action_cfg.right_arm_action = mdp.JointPositionActionCfg(
            asset_name="robot",
            joint_names=["Rotation", "Pitch", "Elbow", "Wrist_Pitch", "Wrist_Roll", "Jaw"],
            scale=1.0,
        )
        action_cfg.left_arm_action = mdp.JointPositionActionCfg(
            asset_name="robot",
            joint_names=["Rotation_2", "Pitch_2", "Elbow_2", "Wrist_Pitch_2", "Wrist_Roll_2", "Jaw_2"],
            scale=1.0,
        )
        action_cfg.base_motion_action = mdp.JointVelocityActionCfg(
            asset_name="robot",
            joint_names=["axle_0_joint", "axle_1_joint", "axle_2_joint"],
            scale=20.0,
        )
        action_cfg.head_pan_action = mdp.JointPositionActionCfg(
            asset_name="robot",
            joint_names=["head_pan_joint"],
            scale=0.4,
        )
=======
        if hasattr(action_cfg, 'left_arm_action') and hasattr(action_cfg, 'right_arm_action'):
            action_cfg.left_arm_action = mdp.DifferentialInverseKinematicsActionCfg(
                asset_name="left_arm",
                joint_names=["shoulder_pan", "shoulder_lift", "elbow_flex", "wrist_flex", "wrist_roll"],
                body_name="gripper",
                controller=mdp.DifferentialIKControllerCfg(command_type="pose", ik_method="dls", use_relative_mode=True),
            )
            action_cfg.left_gripper_action = mdp.RelativeJointPositionActionCfg(
                asset_name="left_arm",
                joint_names=["gripper"],
                scale=0.7,
            )
            action_cfg.right_arm_action = mdp.DifferentialInverseKinematicsActionCfg(
                asset_name="right_arm",
                joint_names=["shoulder_pan", "shoulder_lift", "elbow_flex", "wrist_flex", "wrist_roll"],
                body_name="gripper",
                controller=mdp.DifferentialIKControllerCfg(command_type="pose", ik_method="dls", use_relative_mode=True),
            )
            action_cfg.right_gripper_action = mdp.RelativeJointPositionActionCfg(
                asset_name="right_arm",
                joint_names=["gripper"],
                scale=0.7,
            )
        else:
            action_cfg.arm_action = mdp.DifferentialInverseKinematicsActionCfg(
                asset_name="robot",
                joint_names=["shoulder_pan", "shoulder_lift", "elbow_flex", "wrist_flex", "wrist_roll"],
                body_name="gripper",
                controller=mdp.DifferentialIKControllerCfg(command_type="pose", ik_method="dls", use_relative_mode=True),
            )
            action_cfg.gripper_action = mdp.RelativeJointPositionActionCfg(
                asset_name="robot",
                joint_names=["gripper"],
                scale=0.7,
            )
>>>>>>> 362c0a15
    else:
        action_cfg.arm_action = None
        action_cfg.gripper_action = None
    return action_cfg


joint_names_to_motor_ids = {
    "shoulder_pan": 0,
    "shoulder_lift": 1,
    "elbow_flex": 2,
    "wrist_flex": 3,
    "wrist_roll": 4,
    "gripper": 5,
}


def convert_action_from_so101_leader(joint_state: dict[str, float], motor_limits: dict[str, tuple[float, float]], teleop_device) -> torch.Tensor:
    processed_action = torch.zeros(teleop_device.env.num_envs, 6, device=teleop_device.env.device)
    joint_limits = SO101_FOLLOWER_USD_JOINT_LIMLITS
    for joint_name, motor_id in joint_names_to_motor_ids.items():
        motor_limit_range = motor_limits[joint_name]
        joint_limit_range = joint_limits[joint_name]
        processed_degree = (joint_state[joint_name] - motor_limit_range[0]) / (motor_limit_range[1] - motor_limit_range[0]) \
            * (joint_limit_range[1] - joint_limit_range[0]) + joint_limit_range[0]
        processed_radius = processed_degree / 180.0 * torch.pi  # convert degree to radius
        processed_action[:, motor_id] = processed_radius
    return processed_action


def preprocess_device_action(action: dict[str, Any], teleop_device) -> torch.Tensor:
    if action.get('so101_leader') is not None:
        processed_action = convert_action_from_so101_leader(action['joint_state'], action['motor_limits'], teleop_device)
    elif action.get('keyboard') is not None:
        twist = action.get('ee_twist') if action.get('ee_twist') is not None else action.get('joint_state')
        if twist is None:
            raise ValueError("Keyboard teleoperation expects an 'ee_twist' command.")
        if isinstance(twist, torch.Tensor):
            twist_tensor = twist.clone()
        else:
            twist_tensor = torch.as_tensor(twist)
        if twist_tensor.dim() == 1:
            twist_tensor = twist_tensor.unsqueeze(0)
        if twist_tensor.shape[0] != teleop_device.env.num_envs:
            twist_tensor = twist_tensor.repeat(teleop_device.env.num_envs, 1)
        twist_tensor = twist_tensor.to(device=teleop_device.env.device, dtype=torch.float32)

        gripper = action.get('gripper')
        gripper_tensor = None
        if gripper is not None:
            if isinstance(gripper, torch.Tensor):
                gripper_tensor = gripper.clone()
            else:
                gripper_tensor = torch.as_tensor(gripper)
            if gripper_tensor.dim() == 1:
                gripper_tensor = gripper_tensor.unsqueeze(0)
            if gripper_tensor.shape[0] != teleop_device.env.num_envs:
                gripper_tensor = gripper_tensor.repeat(teleop_device.env.num_envs, 1)
            gripper_tensor = gripper_tensor.to(device=teleop_device.env.device, dtype=torch.float32)

        action_segments = []
        arm_dim = 6
        num_arms = twist_tensor.shape[1] // arm_dim
        for arm_idx in range(num_arms):
            start_idx = arm_idx * arm_dim
            end_idx = start_idx + arm_dim
            action_segments.append(twist_tensor[:, start_idx:end_idx])
            if gripper_tensor is not None:
                action_segments.append(gripper_tensor[:, arm_idx : arm_idx + 1])
        processed_action = torch.cat(action_segments, dim=1) if action_segments else twist_tensor
    elif action.get('bi_so101_leader') is not None:
        processed_action = torch.zeros(teleop_device.env.num_envs, 12, device=teleop_device.env.device)
        processed_action[:, :6] = convert_action_from_so101_leader(action['joint_state']['left_arm'], action['motor_limits']['left_arm'], teleop_device)
        processed_action[:, 6:] = convert_action_from_so101_leader(action['joint_state']['right_arm'], action['motor_limits']['right_arm'], teleop_device)
    elif action.get('xlerobot') is not None:
        joint_state = action.get('joint_state', {})
        device = teleop_device.env.device
        num_envs = teleop_device.env.num_envs

        processed_action = torch.zeros(num_envs, 16, device=device)

        def _to_tensor(values, expected_len):
            if isinstance(values, torch.Tensor):
                tensor = values.to(device=device, dtype=torch.float32)
            elif isinstance(values, (np.ndarray, np.generic)):
                tensor = torch.as_tensor(values, device=device, dtype=torch.float32)
            else:
                if isinstance(values, (list, tuple)) and any(isinstance(v, np.ndarray) for v in values):
                    values = np.asarray(values, dtype=np.float32)
                    tensor = torch.as_tensor(values, device=device)
                else:
                    tensor = torch.tensor(values, dtype=torch.float32, device=device)
            return tensor.view(-1)[:expected_len]

        base_cmd = joint_state.get('base', [0.0, 0.0, 0.0])
        right_cmd = joint_state.get('right_arm', [0.0] * 6)
        left_cmd = joint_state.get('left_arm', [0.0] * 6)
        head_cmd = joint_state.get('head_pan', [0.0]) if isinstance(joint_state.get('head_pan'), (list, tuple, torch.Tensor)) else [joint_state.get('head_pan', 0.0)]

        base_tensor = _to_tensor(base_cmd, 3)

        if isinstance(right_cmd, dict):
            right_tensor = convert_action_from_so101_leader(right_cmd, action['motor_limits']['right_arm'], teleop_device)
        else:
            right_tensor = _to_tensor(right_cmd, 6).view(1, -1)

        if isinstance(left_cmd, dict):
            left_tensor = convert_action_from_so101_leader(left_cmd, action['motor_limits']['left_arm'], teleop_device)
        else:
            left_tensor = _to_tensor(left_cmd, 6).view(1, -1)

        head_tensor = _to_tensor(head_cmd, 1)

        processed_action[:, 0:6] = left_tensor.view(-1, 6)
        processed_action[:, 6:12] = right_tensor.view(-1, 6)
        processed_action[:, 12:15] = base_tensor.view(1, -1)
        processed_action[:, 15:] = head_tensor.view(1, -1)
    else:
        raise NotImplementedError("Only teleoperation with so101_leader, bi_so101_leader, keyboard, and xlerobot is supported for now.")
    return processed_action<|MERGE_RESOLUTION|>--- conflicted
+++ resolved
@@ -89,7 +89,6 @@
             scale=1.0,
         )
     elif device in ['mimic_keyboard']:
-<<<<<<< HEAD
         action_cfg.arm_action = mdp.DifferentialInverseKinematicsActionCfg(
             asset_name="robot",
             joint_names=["shoulder_pan", "shoulder_lift", "elbow_flex", "wrist_flex", "wrist_roll"],
@@ -122,43 +121,6 @@
             joint_names=["head_pan_joint"],
             scale=0.4,
         )
-=======
-        if hasattr(action_cfg, 'left_arm_action') and hasattr(action_cfg, 'right_arm_action'):
-            action_cfg.left_arm_action = mdp.DifferentialInverseKinematicsActionCfg(
-                asset_name="left_arm",
-                joint_names=["shoulder_pan", "shoulder_lift", "elbow_flex", "wrist_flex", "wrist_roll"],
-                body_name="gripper",
-                controller=mdp.DifferentialIKControllerCfg(command_type="pose", ik_method="dls", use_relative_mode=True),
-            )
-            action_cfg.left_gripper_action = mdp.RelativeJointPositionActionCfg(
-                asset_name="left_arm",
-                joint_names=["gripper"],
-                scale=0.7,
-            )
-            action_cfg.right_arm_action = mdp.DifferentialInverseKinematicsActionCfg(
-                asset_name="right_arm",
-                joint_names=["shoulder_pan", "shoulder_lift", "elbow_flex", "wrist_flex", "wrist_roll"],
-                body_name="gripper",
-                controller=mdp.DifferentialIKControllerCfg(command_type="pose", ik_method="dls", use_relative_mode=True),
-            )
-            action_cfg.right_gripper_action = mdp.RelativeJointPositionActionCfg(
-                asset_name="right_arm",
-                joint_names=["gripper"],
-                scale=0.7,
-            )
-        else:
-            action_cfg.arm_action = mdp.DifferentialInverseKinematicsActionCfg(
-                asset_name="robot",
-                joint_names=["shoulder_pan", "shoulder_lift", "elbow_flex", "wrist_flex", "wrist_roll"],
-                body_name="gripper",
-                controller=mdp.DifferentialIKControllerCfg(command_type="pose", ik_method="dls", use_relative_mode=True),
-            )
-            action_cfg.gripper_action = mdp.RelativeJointPositionActionCfg(
-                asset_name="robot",
-                joint_names=["gripper"],
-                scale=0.7,
-            )
->>>>>>> 362c0a15
     else:
         action_cfg.arm_action = None
         action_cfg.gripper_action = None
