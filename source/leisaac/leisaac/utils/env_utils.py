--- conflicted
+++ resolved
@@ -3,12 +3,9 @@
 
 def dynamic_reset_gripper_effort_limit_sim(env, teleop_device):
     need_to_set = []
-<<<<<<< HEAD
-    if teleop_device == "bi-so101leader":
-        need_to_set = [env.scene.articulations['left_arm'], env.scene.articulations['right_arm']]
-    elif teleop_device in ["so101leader", "keyboard", "xlerobot", "xlerobot_keyboard"]:
+
+    if teleop_device in ["xlerobot", "xlerobot_keyboard"]:
         need_to_set = [env.scene['robot']]
-=======
 
     articulations = getattr(env.scene, "articulations", {})
 
@@ -31,7 +28,6 @@
             except KeyError:
                 pass
 
->>>>>>> 362c0a15
     for arm in need_to_set:
         write_gripper_effort_limit_sim(env, arm)
     return
